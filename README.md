# MLX Distributed Inference

This repository contains a small example for running distributed inference with [MLX](https://github.com/ml-explore/mlx).

## Requirements

Requires **Python 3.10+**. All Python dependencies are listed in
`requirements.txt`.

## Environment Setup

Run the provided script to install required packages and create a Python virtual environment:

```bash
./setup_env.sh
source mlx-env/bin/activate
```

<<<<<<< HEAD
Alternatively, create your own virtual environment and install the
dependencies with:

```bash
python3 -m venv mlx-env
source mlx-env/bin/activate
=======
Alternatively, install the same Python packages manually with:

```bash
>>>>>>> b81cadb9
pip install -r requirements.txt
```

The script installs Python, Git and OpenMPI (when `apt-get` is available), then creates a virtual environment and installs the Python dependencies (`mlx`, `mlx_lm`, `huggingface-hub`). It also copies `hosts.json` to `~/.mlx/hosts.json` and generates SSH keys if none are present.

## Usage

After activating the environment you can launch inference with `mlx.launch` or `mpirun`:

```bash
mlx.launch --hostfile hosts.json --backend mpi distributed_inference_mlx.py "Your prompt here"
```

or

```bash
mpirun --hostfile hosts.json -np 3 python distributed_inference_mlx.py "Your prompt here"
```

Replace the prompt with any text you would like to send to the model.

## `hosts.json`

The `hosts.json` file lists the machines participating in a run. Each entry
specifies the SSH address and the IPs visible to the other hosts:

```json
[
  {"ssh": "host1.example.com", "ips": ["10.0.0.1"]},
  {"ssh": "host2.example.com", "ips": ["10.0.0.2"]}
]
```

Add one object per machine in the order you want them to appear. Use the IP
addresses reachable by the other nodes for the `ips` field.<|MERGE_RESOLUTION|>--- conflicted
+++ resolved
@@ -15,19 +15,12 @@
 ./setup_env.sh
 source mlx-env/bin/activate
 ```
-
-<<<<<<< HEAD
 Alternatively, create your own virtual environment and install the
 dependencies with:
 
 ```bash
 python3 -m venv mlx-env
 source mlx-env/bin/activate
-=======
-Alternatively, install the same Python packages manually with:
-
-```bash
->>>>>>> b81cadb9
 pip install -r requirements.txt
 ```
 
